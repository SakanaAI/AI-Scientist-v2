<div align="center">
  <a href="https://github.com/SakanaAI/AI-Scientist_v2/blob/main/docs/logo_v1.jpg">
    <img src="docs/logo_v1.png" width="215" alt="AI Scientist v2 Logo" />
  </a>
  <h1>
    <b>The AI Scientist-v2: Workshop-Level Automated</b><br>
    <b>Scientific Discovery via Agentic Tree Search</b>
  </h1>
</div>

<p align="center">
  📚 <a href="https://pub.sakana.ai/ai-scientist-v2/paper">[Paper]</a> |
  📝 <a href="https://sakana.ai/ai-scientist-first-publication/"> [Blog Post]</a> |
  📂 <a href="https://github.com/SakanaAI/AI-Scientist-ICLR2025-Workshop-Experiment"> [ICLR2025 Workshop Experiment]</a>
</p>

Fully autonomous scientific research systems are becoming increasingly capable, with AI playing a pivotal role in transforming how scientific discoveries are made.
We are excited to introduce The AI Scientist-v2, a generalized end-to-end agentic system that has generated the first workshop paper written entirely by AI and accepted through peer review.

This system autonomously generates hypotheses, runs experiments, analyzes data, and writes scientific manuscripts. Unlike [its predecessor (AI Scientist-v1)](https://github.com/SakanaAI/AI-Scientist), the AI Scientist-v2 removes reliance on human-authored templates, generalizes across Machine Learning (ML) domains, and employs a progressive agentic tree search, guided by an experiment manager agent.

> **Note:**
> The AI Scientist-v2 doesn’t necessarily produce better papers than v1, especially when a strong starting template is available. v1 follows well-defined templates, leading to high success rates, while v2 takes a broader, more exploratory approach with lower success rates. v1 works best for tasks with clear objectives and a solid foundation, whereas v2 is designed for open-ended scientific exploration.

> **Caution!**
> This codebase will execute Large Language Model (LLM)-written code. There are various risks and challenges associated with this autonomy, including the potential use of dangerous packages, uncontrolled web access, and the possibility of spawning unintended processes. Ensure that you run this within a controlled sandbox environment (e.g., a Docker container). Use at your own discretion.

## Table of Contents

1.  [Requirements](#requirements)
    *   [Installation](#installation)
    *   [Supported Models and API Keys](#supported-models-and-api-keys)
2.  [Generate Research Ideas](#generate-research-ideas)
3.  [Run AI Scientist-v2 Paper Generation Experiments](#run-ai-scientist-v2-paper-generation-experiments)
4.  [Citing The AI Scientist-v2](#citing-the-ai-scientist-v2)
5.  [Frequently Asked Questions](#frequently-asked-questions)
6.  [Acknowledgement](#acknowledgement)

## Requirements

This code is designed to run on Linux with NVIDIA GPUs using CUDA and PyTorch.

### Installation

```bash
# Create a new conda environment
conda create -n ai_scientist python=3.11
conda activate ai_scientist

# Install PyTorch with CUDA support (adjust pytorch-cuda version for your setup)
conda install pytorch torchvision torchaudio pytorch-cuda=12.4 -c pytorch -c nvidia

# Install PDF and LaTeX tools
conda install anaconda::poppler
conda install conda-forge::chktex

# Install Python package requirements
pip install -r requirements.txt
```

You may also need to install pdflatex like here https://gist.github.com/rain1024/98dd5e2c6c8c28f9ea9d 

### Supported Models and API Keys

#### OpenAI Models

<<<<<<< HEAD
By default, this uses the `OPENAI_API_KEY` environment variable. You can see other environment variables in `.env.example`.
=======
By default, the system uses the `OPENAI_API_KEY` environment variable for OpenAI models.
>>>>>>> 031126fa

#### Claude Models via AWS Bedrock

To use Claude models provided by Amazon Bedrock, install the necessary additional packages:
```bash
pip install anthropic[bedrock]
```
Next, configure valid [AWS Credentials](https://docs.aws.amazon.com/cli/v1/userguide/cli-configure-envvars.html) and the target [AWS Region](https://docs.aws.amazon.com/bedrock/latest/userguide/bedrock-regions.html) by setting the following environment variables: `AWS_ACCESS_KEY_ID`, `AWS_SECRET_ACCESS_KEY`, `AWS_REGION_NAME`.

#### Semantic Scholar API (Literature Search)

Our code can optionally use a Semantic Scholar API Key (`S2_API_KEY`) for higher throughput during literature search [if you have one](https://www.semanticscholar.org/product/api). This is used during both the ideation and paper writing stages. The system should work without it, though you might encounter rate limits or reduced novelty checking during ideation. If you experience issues with Semantic Scholar, you can skip the citation phase during paper generation.

#### Setting API Keys

Ensure you provide the necessary API keys as environment variables for the models you intend to use. For example:
```bash
export OPENAI_API_KEY="YOUR_OPENAI_KEY_HERE"
export S2_API_KEY="YOUR_S2_KEY_HERE"
# Set AWS credentials if using Bedrock
# export AWS_ACCESS_KEY_ID="YOUR_AWS_ACCESS_KEY_ID"
# export AWS_SECRET_ACCESS_KEY="YOUR_AWS_SECRET_KEY"
# export AWS_REGION_NAME="your-aws-region"
```

## Generate Research Ideas

Before running the full AI Scientist-v2 experiment pipeline, you first use the `ai_scientist/perform_ideation_temp_free.py` script to generate potential research ideas. This script uses an LLM to brainstorm and refine ideas based on a high-level topic description you provide, interacting with tools like Semantic Scholar to check for novelty.

1.  **Prepare a Topic Description:** Create a Markdown file (e.g., `my_research_topic.md`) describing the research area or theme you want the AI to explore. This file should contain sections like `Title`, `Keywords`, `TL;DR`, and `Abstract` to define the scope of the research. Refer to the example file `ai_scientist/ideas/i_cant_believe_its_not_better.md` for the expected structure and content format. Place your file in a location accessible by the script (e.g., the `ai_scientist/ideas/` directory).

2.  **Run the Ideation Script:** Execute the script from the main project directory, pointing it to your topic description file and specifying the desired LLM.

    ```bash
    python ai_scientist/perform_ideation_temp_free.py \
     --workshop-file "ai_scientist/ideas/my_research_topic.md" \
     --model gpt-4o-2024-05-13 \
     --max-num-generations 20 \
     --num-reflections 5
    ```
    *   `--workshop-file`: Path to your topic description Markdown file.
    *   `--model`: The LLM to use for generating ideas (ensure you have the corresponding API key set).
    *   `--max-num-generations`: How many distinct research ideas to attempt generating.
    *   `--num-reflections`: How many refinement steps the LLM should perform for each idea.

3.  **Output:** The script will generate a JSON file named after your input Markdown file (e.g., `ai_scientist/ideas/my_research_topic.json`). This file will contain a list of structured research ideas, including hypotheses, proposed experiments, and related work analysis.

4.  **Proceed to Experiments:** Once you have the generated JSON file containing research ideas, you can proceed to the next section to run the experiments.

This ideation step guides the AI Scientist towards specific areas of interest and produces concrete research directions to be tested in the main experimental pipeline.

## Run AI Scientist-v2 Paper Generation Experiments

Using the JSON file generated in the previous ideation step, you can now launch the main AI Scientist-v2 pipeline. This involves running experiments via agentic tree search, analyzing results, and generating a paper draft.

Specify the models used for the write-up and review phases via command-line arguments.
The configuration for the best-first tree search (BFTS) is located in `bfts_config.yaml`. Adjust parameters in this file as needed.

Key tree search configuration parameters in `bfts_config.yaml`:

-   `agent` config:
    -   Set `num_workers` (number of parallel exploration paths) and `steps` (maximum number of nodes to explore). For example, if `num_workers=3` and `steps=21`, the tree search will explore up to 21 nodes, expanding 3 nodes concurrently at each step.
    -   `num_seeds`: Should generally be the same as `num_workers` if `num_workers` is less than 3. Otherwise, set `num_seeds` to 3.
    -   Note: Other agent parameters like `k_fold_validation`, `expose_prediction`, and `data_preview` are not used in the current version.
-   `search` config:
    -   `max_debug_depth`: The maximum number of times the agent will attempt to debug a failing node before abandoning that search path.
    -   `debug_prob`: The probability of attempting to debug a failing node.
    -   `num_drafts`: The number of initial root nodes (i.e., the number of independent trees to grow) during Stage 1.

Example command to run AI-Scientist-v2 using a generated idea file (e.g., `my_research_topic.json`). Please review `bfts_config.yaml` for detailed tree search parameters (the default config includes `claude-3-5-sonnet` for experiments). Do not set `load_code` if you do not want to initialize experimentation with a code snippet.

```bash
python launch_scientist_bfts.py \
 --load_ideas "ai_scientist/ideas/my_research_topic.json" \
 --load_code \
 --add_dataset_ref \
 --model_writeup o1-preview-2024-09-12 \
 --model_citation gpt-4o-2024-11-20 \
 --model_review gpt-4o-2024-11-20 \
 --model_agg_plots o3-mini-2025-01-31 \
 --num_cite_rounds 20
```

Once the initial experimental stage is complete, you will find a timestamped log folder inside the `experiments/` directory. Navigate to `experiments/"timestamp_ideaname"/logs/0-run/` within that folder to find the tree visualization file `unified_tree_viz.html`.

### Running with Gemini
Set `GEMINI_API_KEY` environment variable to your Gemini API key, and set `LLM_MODEL` to a gemini model like `gemini-2.0-flash-exp`. You can use the following command to run the experiment with the Gemini model:

```bash
python launch_scientist_bfts.py \
 --load_ideas "ai_scientist/ideas/automated_concept_sae_eval.json" \
 --add_dataset_ref \
 --model_writeup "gemini-2.0-flash-exp" \
 --model_citation "gemini-2.0-flash-exp" \
 --model_review "gemini-2.0-flash-exp" \
 --model_agg_plots "gemini-2.0-flash-exp" \
 --num_cite_rounds 20 \
--config_path "bfts_config_gemini.yaml" 
```
## Citing The AI Scientist-v2

If you use **The AI Scientist-v2** in your research, please cite our work as follows:

```bibtex
@article{aiscientist_v2,
  title={The AI Scientist-v2: Workshop-Level Automated Scientific Discovery via Agentic Tree Search},
  author={Yamada, Yutaro and Lange, Robert Tjarko and Lu, Cong and Hu, Shengran and Lu, Chris and Foerster, Jakob and Clune, Jeff and Ha, David},
  journal={arXiv preprint arXiv:2504.08066},
  year={2025}
}
```

## Frequently Asked Questions

**Why wasn't a PDF or a review generated for my experiment?**

The AI Scientist-v2 completes experiments with a success rate that depends on the chosen foundation model, and the complexity of the idea. Higher success rates are generally observed when using powerful models like Claude 3.5 Sonnet for the experimentation phase.

**What is the estimated cost per experiment?**

The ideation step cost depends on the LLM used and the number of generations/reflections, but is generally low (a few dollars). For the main experiment pipeline, using Claude 3.5 Sonnet for the experimentation phase typically costs around $15–$20 per run. The subsequent writing phase adds approximately $5 when using the default models specified in the example command. Using GPT-4o for `model_citation` is recommended as it can help reduce writing costs.

**How do I run The AI Scientist-v2 for different subject fields?**

First, perform the [Generate Research Ideas](#generate-research-ideas) step. Create a new Markdown file describing your desired subject field or topic, following the structure of the example `ai_scientist/ideas/i_cant_believe_its_not_better.md`. Run the `perform_ideation_temp_free.py` script with this file to generate a corresponding JSON idea file. Then, proceed to the [Run AI Scientist-v2 Paper Generation Experiments](#run-ai-scientist-v2-paper-generation-experiments) step, using this JSON file with the `launch_scientist_bfts.py` script via the `--load_ideas` argument.

**What should I do if I have problems accessing the Semantic Scholar API?**

The Semantic Scholar API is used to assess the novelty of generated ideas and to gather citations during the paper write-up phase. If you don't have an API key, encounter rate limits, you may be able to skip these phases.

**I encountered a "CUDA Out of Memory" error. What can I do?**

This error typically occurs when the AI Scientist-v2 attempts to load or run a model that requires more GPU memory than available on your system. To resolve this, you can try updating your ideation prompt file (`ai_scientist/ideas/my_research_topic.md`) to suggest using smaller models for the experiments.

## Acknowledgement

The tree search component implemented within the `ai_scientist` directory is built on top of the [AIDE](https://github.com/WecoAI/aideml) project. We thank the AIDE developers for their valuable contributions and for making their work publicly available.


## Star History

[![Star History Chart](https://api.star-history.com/svg?repos=SakanaAI/AI-Scientist-v2&type=Date)](https://star-history.com/#SakanaAI/AI-Scientist-v2&Date)
<|MERGE_RESOLUTION|>--- conflicted
+++ resolved
@@ -64,11 +64,8 @@
 
 #### OpenAI Models
 
-<<<<<<< HEAD
-By default, this uses the `OPENAI_API_KEY` environment variable. You can see other environment variables in `.env.example`.
-=======
-By default, the system uses the `OPENAI_API_KEY` environment variable for OpenAI models.
->>>>>>> 031126fa
+By default, the system uses the `OPENAI_API_KEY` environment variable. You can see other environment variables in `.env.example`.
+
 
 #### Claude Models via AWS Bedrock
 
